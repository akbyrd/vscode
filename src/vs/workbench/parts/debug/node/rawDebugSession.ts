--- conflicted
+++ resolved
@@ -145,13 +145,9 @@
 				const message = error ? debug.formatPII(error.format, false, error.variables) : errorResponse.message;
 				if (error && error.sendTelemetry) {
 					this.telemetryService.publicLog('debugProtocolErrorResponse', { error: message });
-<<<<<<< HEAD
-					this.customTelemetryService.publicLog('debugProtocolErrorResponse', { error: message });
-=======
-					if (this.telemtryAdapter) {
-						this.telemtryAdapter.log('debugProtocolErrorResponse', { error: message });
+					if (this.customTelemetryService) {
+						this.customTelemetryService.publicLog('debugProtocolErrorResponse', { error: message });
 					}
->>>>>>> 086102dd
 				}
 				if (error && error.showUser === false) {
 					return TPromise.as(null);
